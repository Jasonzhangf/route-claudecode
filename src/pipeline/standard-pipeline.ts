--- conflicted
+++ resolved
@@ -8,24 +8,16 @@
 
 import { EventEmitter } from 'events';
 import { 
-  ModuleInterface, 
+  ModuleInterface,
+  ModuleType,
   ModuleStatus,
-  PipelineSpec
-} from '../interfaces';
-import { 
+  PipelineSpec,
   PipelineFramework,
   ExecutionRecord,
-  ModuleExecutionRecord
+  ModuleExecutionRecord,
+  Pipeline,
+  PipelineStatus
 } from '../interfaces/pipeline/pipeline-framework';
-<<<<<<< HEAD
-import { ModuleInterface, ModuleStatus, PipelineSpec } from '../interfaces/module/base-module';
-import { PipelineStatus } from '../interfaces/module/pipeline-module';
-=======
-import { 
-  PipelineStatus,
-  Pipeline
-} from '../interfaces/module/pipeline-module';
->>>>>>> 9c9ade5b
 
 /**
  * Pipeline配置接口
@@ -55,19 +47,10 @@
  * 标准流水线实现
  */
 export class StandardPipeline extends EventEmitter implements PipelineFramework {
-<<<<<<< HEAD
-  public readonly id: string;
-  private readonly name: string;
-  private readonly config: PipelineConfig;
-  private readonly providerName: string;
-  private readonly modelName: string;
-  private modules: Map<string, ModuleInterface> = new Map();
-=======
   readonly id: string;
   private readonly name: string;
   private readonly config: PipelineConfig;
   private moduleMap: Map<string, ModuleInterface> = new Map();
->>>>>>> 9c9ade5b
   private moduleOrder: string[] = [];
   private status: PipelineStatus['status'] = 'stopped';
   private executionHistory: ExecutionRecord[] = [];
@@ -77,8 +60,6 @@
     this.id = config.id;
     this.name = config.name;
     this.config = config;
-    this.providerName = config.provider || 'default';
-    this.modelName = config.model || 'default';
     
     // 初始化模块顺序
     this.moduleOrder = config.modules
@@ -138,57 +119,7 @@
   }
 
   /**
-<<<<<<< HEAD
-   * Pipeline接口实现 - provider getter
-   */
-  get provider(): string {
-    return this.providerName;
-  }
-  
-  /**
-   * Pipeline接口实现 - model getter
-   */
-  get model(): string {
-    return this.modelName;
-  }
-  
-  /**
-   * Pipeline接口实现 - spec getter  
-   */
-  get spec(): PipelineSpec {
-    return this.config.spec || {
-      id: this.id,
-      name: this.name,
-      description: `Pipeline for ${this.providerName}/${this.modelName}`,
-      version: '1.0.0',
-      modules: this.config.modules.map(m => ({
-        id: m.moduleId,
-        type: 'transformer' as any, // 默认类型
-        name: m.moduleId,
-        version: '1.0.0'
-      })),
-      configuration: {
-        parallel: this.config.settings.parallel,
-        failFast: this.config.settings.failFast,
-        retryPolicy: {
-          maxRetries: this.config.settings.retryPolicy.maxRetries,
-          backoffMultiplier: this.config.settings.retryPolicy.backoffMultiplier
-        }
-      },
-      metadata: {
-        author: 'RCC v4.0',
-        created: Date.now(),
-        tags: [this.providerName, this.modelName],
-        ...this.config.metadata
-      }
-    };
-  }
-  
-  /**
-   * 获取Pipeline名称
-=======
    * 验证流水线
->>>>>>> 9c9ade5b
    */
   async validate(): Promise<boolean> {
     try {
@@ -297,53 +228,10 @@
   async destroy(): Promise<void> {
     await this.stop();
     
-<<<<<<< HEAD
-    const executionId = this.generateExecutionId();
-    const executionRecord: ExecutionRecord = {
-      id: executionId,
-      pipelineId: this.id,
-      requestId: context?.requestId || executionId,
-      startTime: new Date(),
-      status: 'running',
-      moduleExecutions: []
-    };
-    
-    this.currentExecution = executionRecord;
-    this.emit('executionStarted', { executionRecord });
-    
-    try {
-      let currentInput = input;
-      
-      // 按顺序执行所有模块
-      for (const moduleId of this.moduleOrder) {
-        const module = this.modules.get(moduleId);
-        if (!module) {
-          throw new Error(`Module ${moduleId} not found in pipeline ${this.id}`);
-        }
-        
-        const moduleExecution = await this.executeModuleInternal(
-          moduleId, 
-          currentInput, 
-          executionRecord
-        );
-        
-        executionRecord.moduleExecutions.push(moduleExecution);
-        
-        // 如果模块执行失败且配置为快速失败，则抛出错误
-        if (moduleExecution.status === 'failed' && this.config.settings.failFast) {
-          throw moduleExecution.error || new Error(`Module ${moduleId} execution failed`);
-        }
-        
-        // 更新输入为模块的输出
-        if (moduleExecution.output !== undefined) {
-          currentInput = moduleExecution.output;
-        }
-=======
     // 清理模块（如果有destroy方法）
     for (const [, module] of this.moduleMap) {
       if ('destroy' in module && typeof module.destroy === 'function') {
         await (module as any).destroy();
->>>>>>> 9c9ade5b
       }
     }
     
@@ -487,67 +375,10 @@
     await this.stop();
     this.executionHistory = [];
     
-<<<<<<< HEAD
-    // 重置所有模块
-    for (const [moduleId, module] of this.modules) {
-      await module.reset();
-    }
-    
-    this.emit('reset');
-  }
-  
-  /**
-   * 执行单个模块（内部方法）
-   */
-  private async executeModuleInternal(
-    moduleId: string, 
-    input: any, 
-    executionRecord: ExecutionRecord
-  ): Promise<ModuleExecutionRecord> {
-    const module = this.modules.get(moduleId);
-    if (!module) {
-      throw new Error(`Module ${moduleId} not found`);
-    }
-    
-    const moduleExecution: ModuleExecutionRecord = {
-      moduleId,
-      moduleName: module.getName(),
-      startTime: new Date(),
-      status: 'running',
-      input
-    };
-    
-    this.emit('moduleExecutionStarted', { moduleExecution });
-    
-    try {
-      const output = await module.process(input);
-      
-      moduleExecution.endTime = new Date();
-      moduleExecution.status = 'completed';
-      moduleExecution.output = output;
-      moduleExecution.processingTime = 
-        moduleExecution.endTime.getTime() - moduleExecution.startTime.getTime();
-      
-      this.emit('moduleExecutionCompleted', { moduleExecution });
-      
-      return moduleExecution;
-      
-    } catch (error) {
-      moduleExecution.endTime = new Date();
-      moduleExecution.status = 'failed';
-      moduleExecution.error = error as Error;
-      moduleExecution.processingTime = 
-        moduleExecution.endTime.getTime() - moduleExecution.startTime.getTime();
-      
-      this.emit('moduleExecutionFailed', { moduleExecution, error });
-      
-      return moduleExecution;
-=======
     for (const [, module] of this.moduleMap) {
       if ('reset' in module && typeof module.reset === 'function') {
         await (module as any).reset();
       }
->>>>>>> 9c9ade5b
     }
   }
 
@@ -569,87 +400,4 @@
       });
     });
   }
-<<<<<<< HEAD
-  
-  /**
-   * 生成执行ID
-   */
-  private generateExecutionId(): string {
-    return `${this.id}_exec_${Date.now()}_${Math.random().toString(36).substr(2, 6)}`;
-  }
-  
-  /**
-   * 计算平均处理时间
-   */
-  private calculateAverageProcessingTime(): number {
-    if (this.executionHistory.length === 0) {
-      return 0;
-    }
-    
-    const totalTime = this.executionHistory.reduce((sum, record) => {
-      return sum + (record.totalTime || 0);
-    }, 0);
-    
-    return totalTime / this.executionHistory.length;
-  }
-  
-  /**
-   * 计算错误率
-   */
-  private calculateErrorRate(): number {
-    if (this.executionHistory.length === 0) {
-      return 0;
-    }
-    
-    const failedCount = this.executionHistory.filter(
-      record => record.status === 'failed'
-    ).length;
-    
-    return failedCount / this.executionHistory.length;
-  }
-  
-  /**
-   * 计算吞吐量
-   */
-  private calculateThroughput(): number {
-    const averageTime = this.calculateAverageProcessingTime();
-    return averageTime > 0 ? 1000 / averageTime : 0;
-  }
-  
-  /**
-   * Pipeline接口实现 - process方法
-   */
-  async process(input: any): Promise<any> {
-    return this.execute(input);
-  }
-  
-  /**
-   * Pipeline接口实现 - validate方法
-   */
-  async validate(): Promise<boolean> {
-    try {
-      // 验证所有模块都可用
-      for (const [moduleId, module] of this.modules) {
-        if (!module || typeof module.process !== 'function') {
-          return false;
-        }
-      }
-      return true;
-    } catch (error) {
-      return false;
-    }
-  }
-  
-  /**
-   * Pipeline接口实现 - destroy方法
-   */
-  async destroy(): Promise<void> {
-    await this.stop();
-    this.modules.clear();
-    this.moduleOrder = [];
-    this.executionHistory = [];
-    this.removeAllListeners();
-  }
-=======
->>>>>>> 9c9ade5b
 }