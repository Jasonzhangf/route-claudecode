--- conflicted
+++ resolved
@@ -238,11 +238,7 @@
       this.recordError(error as Error);
       return { 
         healthy: false, 
-<<<<<<< HEAD
-        details: { error: (error as Error).message } 
-=======
         details: { error: error instanceof Error ? error.message : String(error) } 
->>>>>>> 9c9ade5b
       };
     }
   }
