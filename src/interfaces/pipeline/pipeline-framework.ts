--- conflicted
+++ resolved
@@ -6,7 +6,6 @@
  * @author Jason Zhang
  */
 
-<<<<<<< HEAD
 /**
  * 模块类型枚举
  */
@@ -122,20 +121,11 @@
   lastActivity: Date;
   health: 'healthy' | 'degraded' | 'unhealthy';
 }
-=======
-import { ModuleInterface, PipelineSpec } from '../module/base-module';
-import { Pipeline, PipelineStatus } from '../module/pipeline-module';
-import { EventEmitter } from 'events';
->>>>>>> 9c9ade5b
 
 /**
  * 流水线框架接口
  */
 export interface PipelineFramework extends Pipeline {
-  readonly id: string;
-  /**
-   * Pipeline ID - 需要可访问
-   */
   readonly id: string;
   
   /**
@@ -186,28 +176,9 @@
   reset(): Promise<void>;
   
   /**
-<<<<<<< HEAD
-   * Pipeline生命周期管理
-   */
-  start(): Promise<void>;
-  stop(): Promise<void>;
-  execute(input: any, context?: ExecutionContext): Promise<any>;
-  
-  /**
-   * EventEmitter方法
-   */
-  on(event: string, listener: (...args: any[]) => void): this;
-  emit(event: string, ...args: any[]): boolean;
-=======
-   * 停止流水线
-   */
-  stop(): Promise<void>;
-  
-  /**
-   * 执行流水线
-   */
-  execute(input: any, context?: any): Promise<any>;
->>>>>>> 9c9ade5b
+   * 清理资源
+   */
+  cleanup(): Promise<void>;
 }
 
 /**
